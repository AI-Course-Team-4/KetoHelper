<<<<<<< HEAD
# Dependencies
node_modules/
backend/venv/
backend/__pycache__/
backend/app/__pycache__/
backend/app/api/__pycache__/
backend/app/api/v1/__pycache__/
backend/app/api/v1/endpoints/__pycache__/
backend/app/core/__pycache__/
frontend/node_modules/

# Environment variables
.env
.env.local
.env.example
.env.development.local
.env.test.local
.env.production.local
backend/.env
frontend/.env

# Build outputs
frontend/dist/
frontend/build/
backend/build/

# IDE
.vscode/
.idea/
*.swp
*.swo

# OS
.DS_Store
Thumbs.db

# Logs
*.log
npm-debug.log*
yarn-debug.log*
yarn-error.log*

# Runtime data
pids
*.pid
*.seed
*.pid.lock

# Coverage directory used by tools like istanbul
coverage/

# nyc test coverage
.nyc_output

# Dependency directories
jspm_packages/

# Optional npm cache directory
.npm

# Optional REPL history
.node_repl_history

# Output of 'npm pack'
*.tgz

# Yarn Integrity file
.yarn-integrity

# dotenv environment variables file
.env

# Python
__pycache__/
*.py[cod]
*$py.class
*.so
.Python
env/
venv/
ENV/
env.bak/
venv.bak/

# Distribution / packaging
.Python
build/
develop-eggs/
dist/
downloads/
eggs/
.eggs/
lib/
lib64/
parts/
sdist/
var/
wheels/
*.egg-info/
.installed.cfg
*.egg

# PyInstaller
*.manifest
*.spec

# Installer logs
pip-log.txt
pip-delete-this-directory.txt

# Unit test / coverage reports
htmlcov/
.tox/
.coverage
.coverage.*
.cache
nosetests.xml
coverage.xml
*.cover
.hypothesis/
.pytest_cache/

# Translations
*.mo
*.pot

# Django stuff:
*.log
local_settings.py
db.sqlite3

# Flask stuff:
instance/
.webassets-cache

# Scrapy stuff:
.scrapy

# Sphinx documentation
docs/_build/

# PyBuilder
target/

# Jupyter Notebook
.ipynb_checkpoints

# pyenv
.python-version

# celery beat schedule file
celerybeat-schedule

# SageMath parsed files
*.sage.py

# Environments
.env
.venv
env/
venv/
ENV/
env.bak/
venv.bak/
env.example

# Spyder project settings
.spyderproject
.spyproject

# Rope project settings
.ropeproject

# mkdocs documentation
/site

# mypy
.mypy_cache/
.dmypy.json
dmypy.json

# Temporary files
*.tmp
*.temp.env
=======
# Dependencies
node_modules/
backend/venv/
backend/__pycache__/
backend/app/__pycache__/
backend/app/api/__pycache__/
backend/app/api/v1/__pycache__/
backend/app/api/v1/endpoints/__pycache__/
backend/app/core/__pycache__/
frontend/node_modules/

# Environment variables
.env
.env.local
.env.example
.env.development.local
.env.test.local
.env.production.local
backend/.env
frontend/.env

# Build outputs
frontend/dist/
frontend/build/
backend/build/

# IDE
.vscode/
.idea/
*.swp
*.swo

# OS
.DS_Store
Thumbs.db

# Logs
*.log
npm-debug.log*
yarn-debug.log*
yarn-error.log*

# Runtime data
pids
*.pid
*.seed
*.pid.lock

# Coverage directory used by tools like istanbul
coverage/

# nyc test coverage
.nyc_output

# Dependency directories
jspm_packages/

# Optional npm cache directory
.npm

# Optional REPL history
.node_repl_history

# Output of 'npm pack'
*.tgz

# Yarn Integrity file
.yarn-integrity

# dotenv environment variables file
.env

# Python
__pycache__/
*.py[cod]
*$py.class
*.so
.Python
env/
venv/
ENV/
env.bak/
venv.bak/

# Distribution / packaging
.Python
build/
develop-eggs/
dist/
downloads/
eggs/
.eggs/
lib/
lib64/
parts/
sdist/
var/
wheels/
*.egg-info/
.installed.cfg
*.egg

# PyInstaller
*.manifest
*.spec

# Installer logs
pip-log.txt
pip-delete-this-directory.txt

# Unit test / coverage reports
htmlcov/
.tox/
.coverage
.coverage.*
.cache
nosetests.xml
coverage.xml
*.cover
.hypothesis/
.pytest_cache/

# Translations
*.mo
*.pot

# Django stuff:
*.log
local_settings.py
db.sqlite3

# Flask stuff:
instance/
.webassets-cache

# Scrapy stuff:
.scrapy

# Sphinx documentation
docs/_build/

# PyBuilder
target/

# Jupyter Notebook
.ipynb_checkpoints

# pyenv
.python-version

# celery beat schedule file
celerybeat-schedule

# SageMath parsed files
*.sage.py

# Environments
.env
.venv
env/
venv/
ENV/
env.bak/
venv.bak/
env.example

# Spyder project settings
.spyderproject
.spyproject

# Rope project settings
.ropeproject

# mkdocs documentation
/site

# mypy
.mypy_cache/
.dmypy.json
dmypy.json

# Temporary files
*.tmp
*.temp.env
.env
venv/
backend/venv/
venv/
backend/venv/
.env
.env.*
**/.env
**/.env.*
venv/
backend/venv/
push --force-with-lease origin --tags*/.env.example
ketohelper-mirror.git/
>>>>>>> de7aaf3f
<|MERGE_RESOLUTION|>--- conflicted
+++ resolved
@@ -1,189 +1,3 @@
-<<<<<<< HEAD
-# Dependencies
-node_modules/
-backend/venv/
-backend/__pycache__/
-backend/app/__pycache__/
-backend/app/api/__pycache__/
-backend/app/api/v1/__pycache__/
-backend/app/api/v1/endpoints/__pycache__/
-backend/app/core/__pycache__/
-frontend/node_modules/
-
-# Environment variables
-.env
-.env.local
-.env.example
-.env.development.local
-.env.test.local
-.env.production.local
-backend/.env
-frontend/.env
-
-# Build outputs
-frontend/dist/
-frontend/build/
-backend/build/
-
-# IDE
-.vscode/
-.idea/
-*.swp
-*.swo
-
-# OS
-.DS_Store
-Thumbs.db
-
-# Logs
-*.log
-npm-debug.log*
-yarn-debug.log*
-yarn-error.log*
-
-# Runtime data
-pids
-*.pid
-*.seed
-*.pid.lock
-
-# Coverage directory used by tools like istanbul
-coverage/
-
-# nyc test coverage
-.nyc_output
-
-# Dependency directories
-jspm_packages/
-
-# Optional npm cache directory
-.npm
-
-# Optional REPL history
-.node_repl_history
-
-# Output of 'npm pack'
-*.tgz
-
-# Yarn Integrity file
-.yarn-integrity
-
-# dotenv environment variables file
-.env
-
-# Python
-__pycache__/
-*.py[cod]
-*$py.class
-*.so
-.Python
-env/
-venv/
-ENV/
-env.bak/
-venv.bak/
-
-# Distribution / packaging
-.Python
-build/
-develop-eggs/
-dist/
-downloads/
-eggs/
-.eggs/
-lib/
-lib64/
-parts/
-sdist/
-var/
-wheels/
-*.egg-info/
-.installed.cfg
-*.egg
-
-# PyInstaller
-*.manifest
-*.spec
-
-# Installer logs
-pip-log.txt
-pip-delete-this-directory.txt
-
-# Unit test / coverage reports
-htmlcov/
-.tox/
-.coverage
-.coverage.*
-.cache
-nosetests.xml
-coverage.xml
-*.cover
-.hypothesis/
-.pytest_cache/
-
-# Translations
-*.mo
-*.pot
-
-# Django stuff:
-*.log
-local_settings.py
-db.sqlite3
-
-# Flask stuff:
-instance/
-.webassets-cache
-
-# Scrapy stuff:
-.scrapy
-
-# Sphinx documentation
-docs/_build/
-
-# PyBuilder
-target/
-
-# Jupyter Notebook
-.ipynb_checkpoints
-
-# pyenv
-.python-version
-
-# celery beat schedule file
-celerybeat-schedule
-
-# SageMath parsed files
-*.sage.py
-
-# Environments
-.env
-.venv
-env/
-venv/
-ENV/
-env.bak/
-venv.bak/
-env.example
-
-# Spyder project settings
-.spyderproject
-.spyproject
-
-# Rope project settings
-.ropeproject
-
-# mkdocs documentation
-/site
-
-# mypy
-.mypy_cache/
-.dmypy.json
-dmypy.json
-
-# Temporary files
-*.tmp
-*.temp.env
-=======
 # Dependencies
 node_modules/
 backend/venv/
@@ -380,5 +194,4 @@
 venv/
 backend/venv/
 push --force-with-lease origin --tags*/.env.example
-ketohelper-mirror.git/
->>>>>>> de7aaf3f
+ketohelper-mirror.git/