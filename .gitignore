--- conflicted
+++ resolved
@@ -180,20 +180,6 @@
 dmypy.json
 
 # Temporary files
-*.tmp
-*.temp.env
-<<<<<<< HEAD
-**/__pycache__/
-*.py[cod]
-*.pyo
-*.pyd
-=======
-.env
-venv/
-backend/venv/
-venv/
-backend/venv/
-.env
 .env.*
 **/.env
 **/.env.*
@@ -202,14 +188,14 @@
 push --force-with-lease origin --tags*/.env.example
 ketohelper-mirror.git/
 **/__pycache__/
-*.py[cod]
 *.pyo
 *.pyd
 **/__pycache__/
 *.py[cod]
-*.pyo
-*.pyd
 **/.vite/
 **/dist/
 **/node_modules/
->>>>>>> 6e8b87ea
+**/__pycache__/
+*.py[cod]
+*.pyo
+*.pyd