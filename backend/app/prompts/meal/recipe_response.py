"""
레시피 검색 결과 응답 생성 프롬프트
검색된 레시피 정보를 바탕으로 사용자에게 친근하고 도움이 되는 응답 생성
"""

from app.prompts.shared.common_templates import create_standard_prompt

# 레시피 검색 결과 응답 생성 프롬프트 (공통 템플릿 사용)
_base_recipe_prompt = """
사용자의 레시피 요청에 답변해주세요.
<<<<<<< HEAD

=======
>>>>>>> f5a10fcc

사용자 요청: {message}

검색된 레시피 정보:
{context}

다음 형식으로 답변해주세요:

## 🍽️ 추천 키토 레시피

위에서 검색된 레시피들을 바탕으로 키토 식단에 적합한 레시피를 추천드립니다.

### 💡 키토 팁
- 탄수화물 함량을 확인하세요
- 충분한 지방 섭취를 유지하세요
- 개인 취향에 맞게 조절하세요

더 자세한 정보가 필요하시면 언제든 말씀해주세요!
"""

RECIPE_RESPONSE_GENERATION_PROMPT = create_standard_prompt(_base_recipe_prompt)

# 레시피 검색 실패 시 폴백 프롬프트 (공통 템플릿 사용)
_base_failure_recipe_prompt = """
사용자의 레시피 요청에 답변해주세요.

사용자 요청: {message}

죄송하지만 요청하신 레시피를 찾을 수 없습니다. 대신 키토 식단에 적합한 기본 레시피를 추천드립니다.

## 🍽️ 키토 기본 레시피

### 💡 키토 식단 기본 원칙
- **탄수화물**: 하루 20-50g 이하
- **단백질**: 적정량 섭취 (체중 1kg당 1-1.5g)
- **지방**: 총 칼로리의 70-80%

### 🥑 추천 식품
**섭취 권장:**
- 고기, 생선, 계란
- 아보카도, 견과류
- 녹색 채소, 브로콜리

**피해야 할 식품:**
- 곡류, 과일 (소량 베리류 제외)
- 설탕, 가공식품
- 감자, 당근 등 뿌리채소

더 구체적인 레시피가 필요하시면 다른 키워드로 다시 검색해보세요!
"""

RECIPE_SEARCH_FAILURE_PROMPT = create_standard_prompt(_base_failure_recipe_prompt)

# 레시피 상세 정보 응답 프롬프트
RECIPE_DETAIL_RESPONSE_PROMPT = """
키토 식단 전문가로서 레시피 상세 정보를 제공해주세요.

사용자 요청: {message}

레시피 정보:
{recipe_details}

다음 형식으로 상세 정보를 제공해주세요:

## 🍽️ {recipe_title}

### 📋 재료 (2인분)
{ingredients}

### 👨‍🍳 조리법
{steps}

### 📊 영양 정보 (1인분 기준)
- 칼로리: {calories}kcal
- 탄수화물: {carbs}g
- 단백질: {protein}g
- 지방: {fat}g

### 💡 키토 성공 팁
- 탄수화물 함량을 꼼꼼히 확인하세요
- 충분한 지방 섭취로 포만감을 유지하세요
- 개인 취향에 맞게 조절하세요
"""<|MERGE_RESOLUTION|>--- conflicted
+++ resolved
@@ -8,10 +8,6 @@
 # 레시피 검색 결과 응답 생성 프롬프트 (공통 템플릿 사용)
 _base_recipe_prompt = """
 사용자의 레시피 요청에 답변해주세요.
-<<<<<<< HEAD
-
-=======
->>>>>>> f5a10fcc
 
 사용자 요청: {message}
 
