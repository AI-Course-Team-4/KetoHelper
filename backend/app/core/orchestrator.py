--- conflicted
+++ resolved
@@ -797,10 +797,20 @@
                 state["response"] = "\n".join(lines)
                 return state
 
-            # 최소한의 템플릿만 사용 (인사말, 키토 시작 가이드)
-            # 나머지는 모두 LLM이 처리하도록
-            
-<<<<<<< HEAD
+            # 키토 시작 질문 감지 (템플릿 사용) - 우선 적용
+            keto_start_keywords = [
+                "키토 다이어트 시작하려고 해",
+                "키토 다이어트 시작하려고",
+                "키토 다이어트 시작",
+                "키토 시작하려고 해",
+                "키토 시작하려고",
+                "키토 시작",
+                "다이어트 시작하려고 해",
+                "다이어트 시작하려고",
+                "다이어트 시작"
+            ]
+            is_keto_start = any(keyword in current_message.lower() for keyword in keto_start_keywords)
+            
             if is_keto_start:
                 # 템플릿 기반 빠른 응답 (0.1초) - 기존 프로필 정보 직접 활용
                 state["response"] = get_general_response_template(current_message, state.get("profile", {}))
@@ -849,29 +859,6 @@
             prompt = GENERAL_CHAT_PROMPT.format(
                 message=current_message,
                 profile_context=profile_context
-=======
-            # 템플릿 확인 (최소한의 템플릿만 사용)
-            template_response = get_general_response_template(current_message, state.get("profile", {}))
-            
-            if template_response:
-                # 템플릿 응답이 있으면 사용 (빠른 응답)
-                state["response"] = template_response
-                state["tool_calls"].append({
-                    "tool": "general",
-                    "method": "template_based"
-                })
-                print(f"✅ 템플릿 응답 사용: {len(template_response)}자")
-                return state
-            
-            # 템플릿 매칭 실패 -> LLM이 처리
-            print(f"🤖 LLM 응답 생성: {current_message[:50]}...")
-
-            # general_chat.py의 상세한 프롬프트 사용
-            from app.prompts.chat.general_chat import GENERAL_CHAT_PROMPT
-            prompt = GENERAL_CHAT_PROMPT.format(
-                message=current_message,
-                profile_context=profile_context if profile_context else '프로필 정보 없음 (일반적인 키토 조언 제공)'
->>>>>>> 8c181d1a
             )
 
             # 공통 LLM 직접 사용 (간단하고 빠름) - 안전한 호출
