"""
애플리케이션 설정 관리
환경 변수 기반 설정값 관리
"""

import os
try:
    from pydantic_settings import BaseSettings, SettingsConfigDict
except ImportError:
    from pydantic import BaseSettings

class Settings(BaseSettings):
    """애플리케이션 설정 클래스"""
    
    # 데이터베이스 설정
    database_url: str = os.getenv("DATABASE_URL", "")
    supabase_url: str = os.getenv("SUPABASE_URL", "")
    supabase_anon_key: str = os.getenv("SUPABASE_ANON_KEY", "")
    supabase_service_role_key: str = os.getenv("SUPABASE_SERVICE_ROLE_KEY", "")
    
    # AI/LLM 설정
    # OpenAI 설정 (임베딩/LLM 공통 사용)
    openai_api_key: str = os.getenv("OPENAI_API_KEY", "")
    embedding_model: str = os.getenv("EMBEDDING_MODEL", "")
    
    # 공통 LLM 설정
    llm_provider: str = os.getenv("LLM_PROVIDER", "gemini").lower()
    llm_model: str = os.getenv(
        "LLM_MODEL",
        os.getenv("GEMINI_MODEL", "gemini-2.5-flash")
    )
    llm_temperature: float = float(
        os.getenv("LLM_TEMPERATURE", os.getenv("GEMINI_TEMPERATURE", "0.1"))
    )
    llm_max_tokens: int = int(
        os.getenv("LLM_MAX_TOKENS", os.getenv("GEMINI_MAX_TOKENS", "8192"))
    )
    llm_timeout: int = int(os.getenv("LLM_TIMEOUT", "10"))

    # Gemini 설정
    google_api_key: str = os.getenv("GOOGLE_API_KEY", "")
    
    # Google API 최적화 설정
    google_application_credentials: str = os.getenv("GOOGLE_APPLICATION_CREDENTIALS", "")
    google_cloud_project: str = os.getenv("GOOGLE_CLOUD_PROJECT", "")
    
    # RecipeValidator 전용 LLM 설정
    recipe_validator_provider: str = os.getenv("RECIPE_VALIDATOR_PROVIDER", "openai").lower()
    recipe_validator_model: str = os.getenv("RECIPE_VALIDATOR_MODEL", "gpt-4o-mini")
    recipe_validator_temperature: float = float(os.getenv("RECIPE_VALIDATOR_TEMPERATURE", "0.1"))
    recipe_validator_max_tokens: int = int(os.getenv("RECIPE_VALIDATOR_MAX_TOKENS", "4096"))
    recipe_validator_timeout: int = int(os.getenv("RECIPE_VALIDATOR_TIMEOUT", "30"))
    
    # MealPlannerAgent 전용 LLM 설정
    meal_planner_provider: str = os.getenv("MEAL_PLANNER_PROVIDER", llm_provider).lower()
    meal_planner_model: str = os.getenv("MEAL_PLANNER_MODEL", llm_model)
    meal_planner_temperature: float = float(os.getenv("MEAL_PLANNER_TEMPERATURE", str(llm_temperature)))
    meal_planner_max_tokens: int = int(os.getenv("MEAL_PLANNER_MAX_TOKENS", str(llm_max_tokens)))
    meal_planner_timeout: int = int(os.getenv("MEAL_PLANNER_TIMEOUT", str(llm_timeout)))
    
    # PlaceSearchAgent 전용 LLM 설정
    place_search_provider: str = os.getenv("PLACE_SEARCH_PROVIDER", llm_provider).lower()
    place_search_model: str = os.getenv("PLACE_SEARCH_MODEL", llm_model)
    place_search_temperature: float = float(os.getenv("PLACE_SEARCH_TEMPERATURE", str(llm_temperature)))
    place_search_max_tokens: int = int(os.getenv("PLACE_SEARCH_MAX_TOKENS", str(llm_max_tokens)))
    place_search_timeout: int = int(os.getenv("PLACE_SEARCH_TIMEOUT", str(llm_timeout)))
    
    # ChatAgent 전용 LLM 설정 (초고속 응답용)
    chat_agent_provider: str = os.getenv("CHAT_AGENT_PROVIDER", llm_provider).lower()
    chat_agent_model: str = os.getenv("CHAT_AGENT_MODEL", llm_model)
    chat_agent_temperature: float = float(os.getenv("CHAT_AGENT_TEMPERATURE", "0.1"))
<<<<<<< HEAD
    chat_agent_max_tokens: int = int(os.getenv("CHAT_AGENT_MAX_TOKENS", "512"))  # 1024 → 512로 축소
    chat_agent_timeout: int = int(os.getenv("CHAT_AGENT_TIMEOUT", "5"))  # 10 → 5초로 축소
=======
    chat_agent_max_tokens: int = int(os.getenv("CHAT_AGENT_MAX_TOKENS", "1024"))  # 512 → 256로 더 단축
    chat_agent_timeout: int = int(os.getenv("CHAT_AGENT_TIMEOUT", "30"))  # 5 → 3초로 더 단축
>>>>>>> 8c181d1a
    
    # DateParser 전용 LLM 설정
    date_parser_provider: str = os.getenv("DATE_PARSER_PROVIDER", llm_provider).lower()
    date_parser_model: str = os.getenv("DATE_PARSER_MODEL", llm_model)
    date_parser_temperature: float = float(os.getenv("DATE_PARSER_TEMPERATURE", "0.0"))
    date_parser_max_tokens: int = int(os.getenv("DATE_PARSER_MAX_TOKENS", "512"))
    date_parser_timeout: int = int(os.getenv("DATE_PARSER_TIMEOUT", "10"))
    
    # temporary_dislikes_extractor 전용 LLM 설정
    dislikes_extractor_provider: str = os.getenv("DISLIKES_EXTRACTOR_PROVIDER", llm_provider).lower()
    dislikes_extractor_model: str = os.getenv("DISLIKES_EXTRACTOR_MODEL", llm_model)
    dislikes_extractor_temperature: float = float(os.getenv("DISLIKES_EXTRACTOR_TEMPERATURE", "0.0"))
    dislikes_extractor_max_tokens: int = int(os.getenv("DISLIKES_EXTRACTOR_MAX_TOKENS", "512"))
    dislikes_extractor_timeout: int = int(os.getenv("DISLIKES_EXTRACTOR_TIMEOUT", "10"))
    
    # IntentClassifier 전용 LLM 설정 (초고속 의도 분류용)
    intent_classifier_provider: str = os.getenv("INTENT_CLASSIFIER_PROVIDER", llm_provider).lower()
    intent_classifier_model: str = os.getenv("INTENT_CLASSIFIER_MODEL", llm_model)
    intent_classifier_temperature: float = float(os.getenv("INTENT_CLASSIFIER_TEMPERATURE", "0.0"))
    intent_classifier_max_tokens: int = int(os.getenv("INTENT_CLASSIFIER_MAX_TOKENS", "256"))
    intent_classifier_timeout: int = int(os.getenv("INTENT_CLASSIFIER_TIMEOUT", "5"))
    
    # 외부 API 설정
    kakao_rest_key: str = os.getenv("KAKAO_REST_KEY", "")
    
    # 애플리케이션 설정
    debug: bool = os.getenv("DEBUG", "false").lower() == "true"
    environment: str = os.getenv("ENVIRONMENT", "development")
    
    # RAG 설정
    max_search_results: int = int(os.getenv("MAX_SEARCH_RESULTS", "5"))
    similarity_threshold: float = float(os.getenv("SIMILARITY_THRESHOLD", "0.7"))
    
    # 캐시 설정
    enable_cache: bool = os.getenv("ENABLE_CACHE", "true").lower() == "true"
    cache_ttl_seconds: int = int(os.getenv("CACHE_TTL_SECONDS", "3600"))
    
    # Redis 설정
    redis_url: str = os.getenv("REDIS_URL", "")
    redis_enabled: bool = os.getenv("REDIS_ENABLED", "false").lower() == "true"
    
    # pydantic v2 설정 (예전 class Config 대체)
    model_config = SettingsConfigDict(
        env_file=".env",
        env_file_encoding="utf-8",
        extra="ignore",   # 선언하지 않은 변수는 무시
    )

# 전역 설정 인스턴스
settings = Settings()<|MERGE_RESOLUTION|>--- conflicted
+++ resolved
@@ -69,13 +69,8 @@
     chat_agent_provider: str = os.getenv("CHAT_AGENT_PROVIDER", llm_provider).lower()
     chat_agent_model: str = os.getenv("CHAT_AGENT_MODEL", llm_model)
     chat_agent_temperature: float = float(os.getenv("CHAT_AGENT_TEMPERATURE", "0.1"))
-<<<<<<< HEAD
-    chat_agent_max_tokens: int = int(os.getenv("CHAT_AGENT_MAX_TOKENS", "512"))  # 1024 → 512로 축소
-    chat_agent_timeout: int = int(os.getenv("CHAT_AGENT_TIMEOUT", "5"))  # 10 → 5초로 축소
-=======
     chat_agent_max_tokens: int = int(os.getenv("CHAT_AGENT_MAX_TOKENS", "1024"))  # 512 → 256로 더 단축
     chat_agent_timeout: int = int(os.getenv("CHAT_AGENT_TIMEOUT", "30"))  # 5 → 3초로 더 단축
->>>>>>> 8c181d1a
     
     # DateParser 전용 LLM 설정
     date_parser_provider: str = os.getenv("DATE_PARSER_PROVIDER", llm_provider).lower()
