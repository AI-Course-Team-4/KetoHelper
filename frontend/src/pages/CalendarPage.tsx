--- conflicted
+++ resolved
@@ -670,7 +670,6 @@
 
   return (
     <div className="space-y-6">
-<<<<<<< HEAD
       {/* 헤더 */}
       <div className="relative overflow-hidden rounded-xl bg-gradient-to-r from-green-500 to-emerald-600 text-white">
         <div className="relative p-6">
@@ -706,14 +705,6 @@
             </div>
           </div>
         </div>
-=======
-      {/* 간단한 헤더 */}
-      <div>
-        <h1 className="text-2xl font-bold text-gradient">식단 캘린더</h1>
-        <p className="text-muted-foreground mt-1">
-          키토 식단 계획을 스마트하게 관리하고 기록하세요
-        </p>
->>>>>>> 0146d26d
       </div>
 
       {/* 주간 통계 */}
