<<<<<<< HEAD
import { useState, useEffect } from 'react'
=======
import { useRef } from 'react'
>>>>>>> 89ecc00a
import { useChatLogic } from './hooks/useChatLogic'
import { useMessageHandlers } from './hooks/useMessageHandlers'
import { useThreadHandlers } from './hooks/useThreadHandlers'
import { ThreadSidebar } from './ThreadSidebar'
import { MessageList } from './MessageList'
import { MessageInput } from './MessageInput'
import { EmptyWelcome } from './EmptyWelcome'
import { ActiveWelcome } from './ActiveWelcome'
import { CircularProgress } from '@mui/material'

export function ChatPage() {
  const inputRef = useRef<HTMLInputElement>(null)
  
  const {
    message,
    setMessage,
    isLoading,
    loadingStep,
    setLoadingStep,
    currentThreadId,
    isSavingMeal,
    userLocation,
    selectedPlaceIndexByMsg,
    setSelectedPlaceIndexByMsg,
    isLoadingThread,
    shouldAutoScroll,
    setShouldAutoScroll,
    messagesEndRef,
    scrollAreaRef,
    messages,
    chatHistory,
    profile,
    user,
    chatThreads,
    isLoggedIn,
    isLoadingHistory,
    isSaving,
    setIsSaving,
    refetchThreads,
    setCurrentThreadId,
    setIsLoading,
    setIsSavingMeal,
    setIsLoadingThread
  } = useChatLogic()

  const {
    handleSendMessage,
    handleKeyDown,
    handleQuickMessage,
    handleSaveMealToCalendar
  } = useMessageHandlers({
    message,
    setMessage,
    isLoading,
    setIsLoading,
    setLoadingStep,
    currentThreadId,
    setCurrentThreadId,
    isSaving,
    setIsSaving,
    setIsSavingMeal,
    chatHistory,
    messages,
    isLoggedIn,
    refetchThreads,
    inputRef
  })

  const {
    handleCreateNewChat,
    handleSelectThread,
    handleDeleteThread
  } = useThreadHandlers({
    currentThreadId,
    setCurrentThreadId,
    setMessage,
    setIsLoadingThread,
    refetchThreads
  })

  // 실시간 타임스탬프 갱신을 위한 상태
  const [, forceUpdate] = useState(0)

  // 1분마다 타임스탬프 갱신
  useEffect(() => {
    const interval = setInterval(() => {
      forceUpdate((prev: number) => prev + 1)
    }, 60000) // 1분마다 갱신

    return () => clearInterval(interval)
  }, [])

  // 시간 포맷팅 함수들
  const formatMessageTime = (timestamp: Date) => {
    const date = timestamp instanceof Date ? timestamp : new Date(timestamp)
    const now = new Date()
    const diff = now.getTime() - date.getTime()

    if (diff < 60000) return '방금 전'
    if (diff < 3600000) {
      const minutes = Math.floor(diff / 60000)
      return `${minutes}분 전`
    }
    if (diff < 86400000) {
      const hours = Math.floor(diff / 3600000)
      return `${hours}시간 전`
    }
    if (diff < 604800000) {
      const days = Math.floor(diff / 86400000)
      return `${days}일 전`
    }

    return date.toLocaleDateString('ko-KR', {
      month: 'short',
      day: 'numeric',
      hour: '2-digit',
      minute: '2-digit'
    })
  }

  const formatDetailedTime = (timestamp: Date) => {
    const date = timestamp instanceof Date ? timestamp : new Date(timestamp)
    return date.toLocaleString('ko-KR', {
      year: 'numeric',
      month: 'long',
      day: 'numeric',
      hour: '2-digit',
      minute: '2-digit',
      second: '2-digit'
    })
  }

  const shouldShowTimestamp = (currentIndex: number) => {
    if (currentIndex === 0) return true

<<<<<<< HEAD
    // 로그인 상태에 따라 올바른 배열 사용
    const messageList = isLoggedIn ? chatHistory : messages
    const currentMessage = messageList[currentIndex]
    const previousMessage = messageList[currentIndex - 1]

    if (!currentMessage || !previousMessage) return true

    // 로그인 사용자: created_at 사용, 게스트 사용자: timestamp 사용
    const currentTime = isLoggedIn
      ? new Date((currentMessage as any).created_at)
      : (currentMessage as any).timestamp instanceof Date 
        ? (currentMessage as any).timestamp 
        : new Date((currentMessage as any).timestamp)
    
    const previousTime = isLoggedIn
      ? new Date((previousMessage as any).created_at)
      : (previousMessage as any).timestamp instanceof Date 
        ? (previousMessage as any).timestamp 
        : new Date((previousMessage as any).timestamp)
=======
    const currentMessage = chatHistory[currentIndex]
    const previousMessage = chatHistory[currentIndex - 1]

    if (!currentMessage || !previousMessage) return true

    const currentTime = new Date(currentMessage.created_at)
    const previousTime = new Date(previousMessage.created_at)
>>>>>>> 89ecc00a

    const timeDiff = currentTime.getTime() - previousTime.getTime()
    return timeDiff > 60000
  }

  const shouldShowDateSeparator = (currentIndex: number) => {
    if (currentIndex === 0) return true

<<<<<<< HEAD
    // 로그인 상태에 따라 올바른 배열 사용
    const messageList = isLoggedIn ? chatHistory : messages
    const currentMessage = messageList[currentIndex]
    const previousMessage = messageList[currentIndex - 1]

    if (!currentMessage || !previousMessage) return false

    // 로그인 사용자: created_at 사용, 게스트 사용자: timestamp 사용
    const currentTime = isLoggedIn
      ? new Date((currentMessage as any).created_at)
      : (currentMessage as any).timestamp instanceof Date 
        ? (currentMessage as any).timestamp 
        : new Date((currentMessage as any).timestamp)
    
    const previousTime = isLoggedIn
      ? new Date((previousMessage as any).created_at)
      : (previousMessage as any).timestamp instanceof Date 
        ? (previousMessage as any).timestamp 
        : new Date((previousMessage as any).timestamp)
=======
    const currentMessage = chatHistory[currentIndex]
    const previousMessage = chatHistory[currentIndex - 1]

    if (!currentMessage || !previousMessage) return false

    const currentTime = new Date(currentMessage.created_at)
    const previousTime = new Date(previousMessage.created_at)
>>>>>>> 89ecc00a

    const currentDate = currentTime.toDateString()
    const previousDate = previousTime.toDateString()

    return currentDate !== previousDate
  }

  const formatDateSeparator = (timestamp: Date) => {
    const date = timestamp instanceof Date ? timestamp : new Date(timestamp)

    const now = new Date()
    const today = new Date(now.getFullYear(), now.getMonth(), now.getDate())
    const yesterday = new Date(today.getTime() - 86400000)
    const messageDate = new Date(date.getFullYear(), date.getMonth(), date.getDate())

    if (messageDate.getTime() === today.getTime()) {
      return '오늘'
    } else if (messageDate.getTime() === yesterday.getTime()) {
      return '어제'
    } else {
      return date.toLocaleDateString('ko-KR', {
        year: 'numeric',
        month: 'long',
        day: 'numeric'
      })
    }
  }

  return (
    <div className="flex flex-col h-[calc(100vh-8rem)] overflow-hidden">
      {/* 헤더 */}
      <div>
        <h1 className="text-2xl font-bold text-gradient">키토 코치</h1>
        <p className="text-muted-foreground mt-1">
          건강한 키토 식단을 위한 AI 어시스턴트
        </p>
      </div>

      {/* 메인 콘텐츠 영역 */}
      <div className="flex flex-1 gap-4 lg:gap-6 min-h-0 overflow-hidden mt-6">
        {/* 왼쪽 사이드바 - 로그인 사용자만 표시 */}
        {isLoggedIn && (
          <ThreadSidebar
            chatThreads={chatThreads}
            currentThreadId={currentThreadId}
            isLoading={isLoading}
            isLoadingThread={isLoadingThread}
            onCreateNewChat={handleCreateNewChat}
            onSelectThread={handleSelectThread}
            onDeleteThread={handleDeleteThread}
          />
        )}

        {/* 메인 채팅 영역 */}
        <div className="flex-1 flex flex-col bg-white/80 backdrop-blur-sm border border-gray-200 rounded-2xl min-h-0 w-full lg:w-auto overflow-hidden">
          {isLoadingThread || (isLoggedIn && isLoadingHistory) ? (
            // 스레드 로딩 중 또는 메시지 로딩 중
            <div className="flex-1 flex items-center justify-center p-8 overflow-hidden">
              <div className="text-center">
                <div className="w-16 h-16 rounded-full bg-gradient-to-r from-green-500 to-emerald-500 flex items-center justify-center mx-auto mb-4 shadow-lg">
                  <CircularProgress size={32} sx={{ color: 'white' }} />
                </div>
                <h3 className="text-lg font-semibold text-gray-700 mb-2">채팅을 불러오는 중...</h3>
                <p className="text-sm text-gray-500">잠시만 기다려주세요</p>
              </div>
            </div>
          ) : isLoggedIn && chatThreads.length === 0 ? (
            // 로그인 사용자만 스레드가 없을 때 빈 웰컴
            <EmptyWelcome
              onCreateNewChat={handleCreateNewChat}
            />
          ) : messages.length === 0 ? (
            // 스레드가 있지만 메시지가 없을 때 - 활성 웰컴 스크린
            <ActiveWelcome
              message={message}
              isLoading={isLoading}
              onMessageChange={setMessage}
              onSendMessage={handleSendMessage}
              onKeyDown={handleKeyDown}
              onQuickMessage={handleQuickMessage}
            />
          ) : (
            // 채팅 시작 후 - 일반 채팅 레이아웃
            <>
              {/* 메시지 영역 */}
              <MessageList
                messages={messages}
                chatHistory={chatHistory}
                isLoggedIn={isLoggedIn}
                isLoading={isLoading}
                loadingStep={loadingStep}
                scrollAreaRef={scrollAreaRef}
                messagesEndRef={messagesEndRef}
                shouldAutoScroll={shouldAutoScroll}
                setShouldAutoScroll={setShouldAutoScroll}
                shouldShowTimestamp={shouldShowTimestamp}
                shouldShowDateSeparator={shouldShowDateSeparator}
                formatMessageTime={formatMessageTime}
                formatDetailedTime={formatDetailedTime}
                formatDateSeparator={formatDateSeparator}
                user={user}
                profile={profile}
                isSavingMeal={isSavingMeal}
                userLocation={userLocation}
                selectedPlaceIndexByMsg={selectedPlaceIndexByMsg}
                onSaveMealToCalendar={handleSaveMealToCalendar}
                onPlaceMarkerClick={(messageId, index) => {
                  setSelectedPlaceIndexByMsg(prev => ({ ...prev, [messageId]: index }))
                }}
              />

              {/* 입력 영역 */}
              <MessageInput
                ref={inputRef}
                message={message}
                isLoading={isLoading}
                isChatLimitReached={isLoggedIn ? chatHistory.length >= 20 : messages.length >= 20}
                onMessageChange={setMessage}
                onSendMessage={handleSendMessage}
                onKeyDown={handleKeyDown}
                onQuickMessage={handleQuickMessage}
              />
            </>
          )}
        </div>
      </div>
    </div>
  )
}<|MERGE_RESOLUTION|>--- conflicted
+++ resolved
@@ -1,8 +1,4 @@
-<<<<<<< HEAD
-import { useState, useEffect } from 'react'
-=======
-import { useRef } from 'react'
->>>>>>> 89ecc00a
+import { useState, useEffect, useRef } from 'react'
 import { useChatLogic } from './hooks/useChatLogic'
 import { useMessageHandlers } from './hooks/useMessageHandlers'
 import { useThreadHandlers } from './hooks/useThreadHandlers'
@@ -138,7 +134,6 @@
   const shouldShowTimestamp = (currentIndex: number) => {
     if (currentIndex === 0) return true
 
-<<<<<<< HEAD
     // 로그인 상태에 따라 올바른 배열 사용
     const messageList = isLoggedIn ? chatHistory : messages
     const currentMessage = messageList[currentIndex]
@@ -158,15 +153,6 @@
       : (previousMessage as any).timestamp instanceof Date 
         ? (previousMessage as any).timestamp 
         : new Date((previousMessage as any).timestamp)
-=======
-    const currentMessage = chatHistory[currentIndex]
-    const previousMessage = chatHistory[currentIndex - 1]
-
-    if (!currentMessage || !previousMessage) return true
-
-    const currentTime = new Date(currentMessage.created_at)
-    const previousTime = new Date(previousMessage.created_at)
->>>>>>> 89ecc00a
 
     const timeDiff = currentTime.getTime() - previousTime.getTime()
     return timeDiff > 60000
@@ -175,7 +161,6 @@
   const shouldShowDateSeparator = (currentIndex: number) => {
     if (currentIndex === 0) return true
 
-<<<<<<< HEAD
     // 로그인 상태에 따라 올바른 배열 사용
     const messageList = isLoggedIn ? chatHistory : messages
     const currentMessage = messageList[currentIndex]
@@ -195,15 +180,6 @@
       : (previousMessage as any).timestamp instanceof Date 
         ? (previousMessage as any).timestamp 
         : new Date((previousMessage as any).timestamp)
-=======
-    const currentMessage = chatHistory[currentIndex]
-    const previousMessage = chatHistory[currentIndex - 1]
-
-    if (!currentMessage || !previousMessage) return false
-
-    const currentTime = new Date(currentMessage.created_at)
-    const previousTime = new Date(previousMessage.created_at)
->>>>>>> 89ecc00a
 
     const currentDate = currentTime.toDateString()
     const previousDate = previousTime.toDateString()
