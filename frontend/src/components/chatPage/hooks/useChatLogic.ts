--- conflicted
+++ resolved
@@ -124,21 +124,16 @@
 
   // hasStartedChatting 제거 - 채팅 기록이 있으면 DB에서 조회되므로 불필요
 
-<<<<<<< HEAD
-  // 게스트 사용자는 브라우저 탭을 닫아도 세션 유지
-  // (React Query 캐시는 자동으로 관리됨)
-=======
   // 게스트 사용자 브라우저 탭 닫을 때만 채팅 데이터 삭제
   // SPA 라우팅 문제로 인해 완전히 비활성화
   useEffect(() => {
     if (!isLoggedIn) {
       console.log('🎭 게스트 사용자 - 탭 닫기 감지 완전 비활성화 (SPA 라우팅 문제 해결)')
-      
+
       // beforeunload 이벤트를 완전히 제거하여 SPA 라우팅에서 세션 스토리지가 사라지는 문제 해결
       // 실제 탭 닫기는 브라우저가 자동으로 세션 스토리지를 정리하므로 수동으로 할 필요 없음
     }
   }, [isLoggedIn, clearMessages])
->>>>>>> cb8f96ee
 
   // 게스트 사용자 메시지 상태 디버깅 (SessionStorage 무관)
   useEffect(() => {
@@ -189,32 +184,22 @@
   const prevUserIdRef = useRef<string | undefined>(undefined)
   const userId = user?.id
   useEffect(() => {
-<<<<<<< HEAD
+    console.log('🔍 로그인 상태 체크:', { user: !!user, isGuest, isLoggedIn })
+
     // 로그인 상태가 변경된 경우에만 실행 (게스트 → 로그인)
     if (userId && !isGuest && prevUserIdRef.current !== userId) {
-=======
-    console.log('🔍 로그인 상태 체크:', { user: !!user, isGuest, isLoggedIn })
-    
-    if (user && !isGuest) {
->>>>>>> cb8f96ee
       console.log('🔐 로그인 감지 - 채팅 데이터 초기화')
       prevUserIdRef.current = userId
 
       clearMessages()
       setCurrentThreadId(null)
       setSelectedPlaceIndexByMsg({})
-<<<<<<< HEAD
 
       // 스레드 목록 수동 로드 (한 번만)
       refetchThreads()
 
-      // 게스트 사용자 SessionStorage 데이터 정리
-      if (typeof window !== 'undefined') {
-=======
-      
       // 게스트 사용자 SessionStorage 데이터 정리 (실제 로그인 시에만)
-      if (typeof window !== 'undefined' && user.id) {
->>>>>>> cb8f96ee
+      if (typeof window !== 'undefined' && userId) {
         sessionStorage.removeItem('keto-coach-chat-guest')
         console.log('🗑️ 게스트 사용자 SessionStorage 데이터 정리 완료')
       }
