--- conflicted
+++ resolved
@@ -535,32 +535,23 @@
 
   // 최근 식단 데이터 찾기
   const findRecentMealData = useCallback((messages: ChatMessage[]): LLMParsedMeal | null => {
-<<<<<<< HEAD
-    console.log('🔍 DEBUG: findRecentMealData 시작, messages 길이:', messages.length)
-    
-    for (let i = messages.length - 1; i >= Math.max(0, messages.length - 15); i--) {
-      const msg = messages[i]
-      console.log(`🔍 DEBUG: messages[${i}] 확인:`, {
-        role: msg.role,
-=======
     console.log('🔍 findRecentMealData 호출, 메시지 수:', messages.length)
-    
+
     // 1. mealData 속성에서 직접 찾기
     for (let i = messages.length - 1; i >= Math.max(0, messages.length - 15); i--) {
       const msg = messages[i]
-      console.log(`🔍 메시지 ${i} 확인:`, { 
-        role: msg.role, 
->>>>>>> cb8f96ee
+      console.log(`🔍 메시지 ${i} 확인:`, {
+        role: msg.role,
         hasMealData: !!msg.mealData,
         contentPreview: msg.content?.substring(0, 50) + '...'
       })
-      
+
       if (msg.role === 'assistant' && msg.mealData) {
         console.log('✅ mealData 속성에서 식단 데이터 발견:', msg.mealData)
         return msg.mealData
       }
     }
-    
+
     // 2. 메시지 내용을 파싱해서 찾기
     for (let i = messages.length - 1; i >= Math.max(0, messages.length - 15); i--) {
       const msg = messages[i]
@@ -575,7 +566,7 @@
         }
       }
     }
-    
+
     console.log('❌ 최근 15개 메시지에서 식단 데이터를 찾을 수 없음')
     return null
   }, [])
