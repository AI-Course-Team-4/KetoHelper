import { create } from 'zustand'
import { persist } from 'zustand/middleware'
import { v4 as uuidv4 } from 'uuid'

export interface AuthUser {
  id: string
  email?: string
  name?: string
  profileImage?: string
  socialNickname?: string
}

interface AuthState {
  user: AuthUser | null
  accessToken?: string
  refreshToken?: string
  guestId: string // 게스트 ID 추가
  isGuest: boolean // 게스트 여부 확인
  setAuth: (user: AuthUser, accessToken: string, refreshToken: string) => void
  setAccessToken: (accessToken: string) => void
  updateUser: (updates: Partial<AuthUser>) => void
  clear: (shouldRedirect?: boolean) => void
  ensureGuestId: () => string // 게스트 ID 생성/조회 함수 추가
}

export const useAuthStore = create<AuthState>()(
  persist(
    (set, get) => ({
      user: null,
      accessToken: undefined,
      refreshToken: undefined,
      guestId: '', // 게스트 ID 초기화
      isGuest: false, // 게스트 여부 초기화
      setAuth: (user, accessToken, refreshToken) => {
        console.log('🔐 setAuth 호출:', {
          user: !!user,
          accessToken: !!accessToken,
          refreshToken: !!refreshToken,
          accessTokenLength: accessToken?.length,
          refreshTokenLength: refreshToken?.length
        });
<<<<<<< HEAD
        set({ user, accessToken, refreshToken, isGuest: false });
=======
        // 저장되는 사용자 정보 확인용 상세 로그
        try {
          console.log('👤 setAuth user detail:', {
            id: user?.id,
            email: user?.email,
            name: user?.name,
            profileImage: user?.profileImage,
          })
        } catch {}
        set({ user, accessToken, refreshToken });
>>>>>>> 4cb98a3d
      },
      setAccessToken: (accessToken) => set({ accessToken }),
      updateUser: (updates) => {
        const currentUser = get().user
        if (currentUser) {
          set({ user: { ...currentUser, ...updates } })
        }
      },
      clear: (shouldRedirect = false) => {
        console.log('🚪 authStore.clear() 호출')
        set({ user: null, accessToken: undefined, refreshToken: undefined, isGuest: false })
        
        // ProfileStore도 함께 클리어 (다른 사용자 프로필 데이터 방지)
        if (typeof window !== 'undefined') {
          // Zustand persist 스토리지에서 프로필 데이터 클리어
          localStorage.removeItem('keto-coach-profile-v2')
          console.log('🗑️ 프로필 캐시 삭제 완료')
        }
        
        // 권한 필요 페이지에서만 리다이렉트
        if (shouldRedirect && typeof window !== 'undefined') {
          window.location.href = '/'
        }
      },
      // 게스트 ID 생성/조회 함수 추가
      ensureGuestId: () => {
        const state = get()
        let guestId = state.guestId
        
        // 게스트 ID가 없으면 새로 생성
        if (!guestId) {
          guestId = uuidv4()
          console.log('🎭 새 게스트 ID 생성:', guestId)
          set({ guestId, isGuest: true })
        }
        
        return guestId
      },
    }),
    {
      name: 'keto-auth',
      version: 4, // 토큰 로딩 문제 해결
      // 보안을 위해 토큰들을 localStorage가 아닌 sessionStorage 사용하거나
      // 또는 HttpOnly 쿠키를 통해서만 관리하는 것이 더 좋지만,
      // 현재 구조를 유지하면서 개선
      partialize: (state) => ({ 
        user: state.user,
        accessToken: state.accessToken, // 임시로 accessToken도 저장
        refreshToken: state.refreshToken,
        guestId: state.guestId, // 게스트 ID도 저장
        isGuest: state.isGuest // 게스트 여부도 저장
      }),
      migrate: (persistedState: any, version) => {
        console.log('🔄 Zustand 마이그레이션 실행:', { version, persistedState });
        
        if (persistedState && typeof persistedState === 'object') {
          // state.user 형태로 저장된 경우와 직접 저장된 경우 모두 처리
          const state = persistedState.state || persistedState;
          
          const migrated = {
            user: state.user ?? null,
            accessToken: state.accessToken,
            refreshToken: state.refreshToken,
            guestId: state.guestId ?? '',
            isGuest: state.isGuest ?? false
          };
          
          console.log('✅ 마이그레이션 결과:', migrated);
          return migrated;
        }
        
        console.log('❌ 마이그레이션 실패, 초기화');
        return { user: null, accessToken: undefined, refreshToken: undefined, guestId: '', isGuest: false }
      },
    }
  )
)<|MERGE_RESOLUTION|>--- conflicted
+++ resolved
@@ -39,9 +39,6 @@
           accessTokenLength: accessToken?.length,
           refreshTokenLength: refreshToken?.length
         });
-<<<<<<< HEAD
-        set({ user, accessToken, refreshToken, isGuest: false });
-=======
         // 저장되는 사용자 정보 확인용 상세 로그
         try {
           console.log('👤 setAuth user detail:', {
@@ -51,8 +48,7 @@
             profileImage: user?.profileImage,
           })
         } catch {}
-        set({ user, accessToken, refreshToken });
->>>>>>> 4cb98a3d
+        set({ user, accessToken, refreshToken, isGuest: false });
       },
       setAccessToken: (accessToken) => set({ accessToken }),
       updateUser: (updates) => {
